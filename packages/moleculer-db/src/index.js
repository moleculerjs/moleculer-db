/*
 * moleculer-db
 * Copyright (c) 2019 MoleculerJS (https://github.com/moleculerjs/moleculer-db)
 * MIT Licensed
 */

"use strict";

const _ = require("lodash");
const Promise = require("bluebird");
const { flatten } = require("flat");
const { MoleculerClientError, ValidationError } = require("moleculer").Errors;
const { EntityNotFoundError } = require("./errors");
const MemoryAdapter = require("./memory-adapter");
const pkg = require("../package.json");

/**
 * Service mixin to access database entities
 *
 * @name moleculer-db
 * @module Service
 */
module.exports = {
	// Must overwrite it
	name: "",

	// Service's metadata
	metadata: {
		$category: "database",
		$description: "Official Data Access service",
		$official: true,
		$package: {
			name: pkg.name,
			version: pkg.version,
			repo: pkg.repository ? pkg.repository.url : null
		}
	},

	// Store adapter (NeDB adapter is the default)
	adapter: null,

	/**
	 * Default settings
	 */
	settings: {
		/** @type {String} Name of ID field. */
		idField: "_id",

		/** @type {Array<String>?} Field filtering list. It must be an `Array`. If the value is `null` or `undefined` doesn't filter the fields of entities. */
		fields: null,

		/** @type {Array<String>?} List of excluded fields. It must be an `Array`. The value is `null` or `undefined` will be ignored. */
		excludeFields: null,

		/** @type {Array?} Schema for population. [Read more](#populating). */
		populates: null,

		/** @type {Number} Default page size in `list` action. */
		pageSize: 10,

		/** @type {Number} Maximum page size in `list` action. */
		maxPageSize: 100,

		/** @type {Number} Maximum value of limit in `find` action. Default: `-1` (no limit) */
		maxLimit: -1,

		/** @type {Object|Function} Validator schema or a function to validate the incoming entity in `create` & 'insert' actions. */
		entityValidator: null,

		/** @type {Boolean} Whether to use dot notation or not when updating an entity. Will **not** convert Array to dot notation. Default: `false` */
		useDotNotation: false,

		/** @type {String} Type of cache clean event type. Values: "broadcast" or "emit" */
		cacheCleanEventType: "broadcast",
	},

	/**
	 * Actions
	 */
	actions: {
		/**
		 * Find entities by query.
		 *
		 * @actions
		 * @cached
		 *
		 * @param {String|Array<String>} populate - Populated fields.
		 * @param {String|Array<String>} fields - Fields filter.
		 * @param {String|Array<String>} excludeFields - List of excluded fields.
		 * @param {Number?} limit - Max count of rows.
		 * @param {Number?} offset - Count of skipped rows.
		 * @param {String?} sort - Sorted fields.
		 * @param {String?} search - Search text.
		 * @param {String|Array<String>} searchFields - Fields for searching.
		 * @param {Object?} query - Query object. Passes to adapter.
		 *
		 * @returns {Array<Object>} List of found entities.
		 */
		find: {
			cache: {
				keys: ["populate", "fields", "excludeFields", "limit", "offset", "sort", "search", "searchFields", "query"]
			},
			params: {
				populate: [
					{ type: "string", optional: true },
					{ type: "array", optional: true, items: "string" },
				],
				fields: [
					{ type: "string", optional: true },
					{ type: "array", optional: true, items: "string" },
				],
				excludeFields: [
					{ type: "string", optional: true },
					{ type: "array", optional: true, items: "string" },
				],
				limit: { type: "number", integer: true, min: 0, optional: true, convert: true },
				offset: { type: "number", integer: true, min: 0, optional: true, convert: true },
				sort: { type: "string", optional: true },
				search: { type: "string", optional: true },
				searchFields: [
					{ type: "string", optional: true },
					{ type: "array", optional: true, items: "string" },
				],
				query: [
					{ type: "object", optional: true },
					{ type: "string", optional: true },
				],
			},
			handler(ctx) {
				let params = this.sanitizeParams(ctx, ctx.params);
				return this._find(ctx, params);
			}
		},

		/**
		 * Get count of entities by query.
		 *
		 * @actions
		 * @cached
		 *
		 * @param {String?} search - Search text.
		 * @param {String|Array<String>} searchFields - Fields list for searching.
		 * @param {Object?} query - Query object. Passes to adapter.
		 *
		 * @returns {Number} Count of found entities.
		 */
		count: {
			cache: {
				keys: ["search", "searchFields", "query"]
			},
			params: {
				search: { type: "string", optional: true },
				searchFields: [
					{ type: "string", optional: true },
					{ type: "array", optional: true, items: "string" },
				],
				query: [
					{ type: "object", optional: true },
					{ type: "string", optional: true },
				],
			},
			handler(ctx) {
				let params = this.sanitizeParams(ctx, ctx.params);
				return this._count(ctx, params);
			}
		},

		/**
		 * List entities by filters and pagination results.
		 *
		 * @actions
		 * @cached
		 *
		 * @param {String|Array<String>} populate - Populated fields.
		 * @param {String|Array<String>} fields - Fields filter.
		 * @param {String|Array<String>} excludeFields - List of excluded fields.
		 * @param {Number?} page - Page number.
		 * @param {Number?} pageSize - Size of a page.
		 * @param {String?} sort - Sorted fields.
		 * @param {String?} search - Search text.
		 * @param {String|Array<String>} searchFields - Fields for searching.
		 * @param {Object?} query - Query object. Passes to adapter.
		 *
		 * @returns {Object} List of found entities and count with pagination info.
		 */
		list: {
			cache: {
				keys: ["populate", "fields", "excludeFields", "page", "pageSize", "sort", "search", "searchFields", "query"]
			},
			rest: "GET /",
			params: {
				populate: [
					{ type: "string", optional: true },
					{ type: "array", optional: true, items: "string" },
				],
				fields: [
					{ type: "string", optional: true },
					{ type: "array", optional: true, items: "string" },
				],
				excludeFields: [
					{ type: "string", optional: true },
					{ type: "array", optional: true, items: "string" },
				],
				page: { type: "number", integer: true, min: 1, optional: true, convert: true },
				pageSize: { type: "number", integer: true, min: 0, optional: true, convert: true },
				sort: { type: "string", optional: true },
				search: { type: "string", optional: true },
				searchFields: [
					{ type: "string", optional: true },
					{ type: "array", optional: true, items: "string" },
				],
				query: [
					{ type: "object", optional: true },
					{ type: "string", optional: true },
				],
			},
			handler(ctx) {
				let params = this.sanitizeParams(ctx, ctx.params);
				return this._list(ctx, params);
			}
		},

		/**
		 * Create a new entity.
		 *
		 * @actions
		 *
		 * @param {Object} params - Entity to save.
		 *
		 * @returns {Object} Saved entity.
		 */
		create: {
			rest: "POST /",
			handler(ctx) {
				return this._create(ctx, ctx.params);
			}
		},

		/**
		 * Create many new entities.
		 *
		 * @actions
		 *
		 * @param {Object?} entity - Entity to save.
		 * @param {Array<Object>?} entities - Entities to save.
		 *
		 * @returns {Object|Array<Object>} Saved entity(ies).
		 */
		insert: {
			params: {
				entity: { type: "object", optional: true },
				entities: { type: "array", optional: true }
			},
			handler(ctx) {
				return this._insert(ctx, ctx.params);
			}
		},

		/**
		 * Get entity by ID.
		 *
		 * @actions
		 * @cached
		 *
		 * @param {any|Array<any>} id - ID(s) of entity.
		 * @param {String|Array<String>} populate - Field list for populate.
		 * @param {String|Array<String>} fields - Fields filter.
		 * @param {String|Array<String>} excludeFields - List of excluded fields.
		 * @param {Boolean?} mapping - Convert the returned `Array` to `Object` where the key is the value of `id`.
		 *
		 * @returns {Object|Array<Object>} Found entity(ies).
		 *
		 * @throws {EntityNotFoundError} - 404 Entity not found
		 */
		get: {
			cache: {
				keys: ["id", "populate", "fields", "excludeFields", "mapping"]
			},
			rest: "GET /:id",
			params: {
				id: [
					{ type: "string" },
					{ type: "number" },
					{ type: "array" }
				],
				populate: [
					{ type: "string", optional: true },
					{ type: "array", optional: true, items: "string" },
				],
				fields: [
					{ type: "string", optional: true },
					{ type: "array", optional: true, items: "string" },
				],
				excludeFields: [
					{ type: "string", optional: true },
					{ type: "array", optional: true, items: "string" },
				],
				mapping: { type: "boolean", optional: true }
			},
			handler(ctx) {
				let params = this.sanitizeParams(ctx, ctx.params);
				return this._get(ctx, params);

			}
		},

		/**
		 * Update an entity by ID.
		 * > After update, clear the cache & call lifecycle events.
		 *
		 * @actions
		 *
		 * @param {any} id - ID of entity.
		 * @returns {Object} Updated entity.
		 *
		 * @throws {EntityNotFoundError} - 404 Entity not found
		 */
		update: {
			rest: "PUT /:id",
			params: {
				id: { type: "any" }
			},
			handler(ctx) {
				return this._update(ctx, ctx.params);
			}
		},

		/**
		 * Remove an entity by ID.
		 *
		 * @actions
		 *
		 * @param {any} id - ID of entity.
		 * @returns {Number} Count of removed entities.
		 *
		 * @throws {EntityNotFoundError} - 404 Entity not found
		 */
		remove: {
			rest: "DELETE /:id",
			params: {
				id: { type: "any" }
			},
			handler(ctx) {
				return this._remove(ctx, ctx.params);
			}
		}
	},

	/**
	 * Methods
	 */
	methods: {

		/**
		 * Connect to database.
		 */
		connect() {
			return this.adapter.connect().then(() => {
				// Call an 'afterConnected' handler in schema
				if (_.isFunction(this.schema.afterConnected)) {
					try {
						return this.schema.afterConnected.call(this);
					} catch(err) {
						/* istanbul ignore next */
						this.logger.error("afterConnected error!", err);
					}
				}
			});
		},

		/**
		 * Disconnect from database.
		 */
		disconnect() {
			if (_.isFunction(this.adapter.disconnect))
				return this.adapter.disconnect();
		},

		/**
		 * Sanitize context parameters at `find` action.
		 *
		 * @methods
		 *
		 * @param {Context} ctx
		 * @param {Object} params
		 * @returns {Object}
		 */
		sanitizeParams(ctx, params) {
			let p = Object.assign({}, params);

			// Convert from string to number
			if (typeof(p.limit) === "string")
				p.limit = Number(p.limit);
			if (typeof(p.offset) === "string")
				p.offset = Number(p.offset);
			if (typeof(p.page) === "string")
				p.page = Number(p.page);
			if (typeof(p.pageSize) === "string")
				p.pageSize = Number(p.pageSize);
			// Convert from string to POJO
			if (typeof(p.query) === "string")
				p.query = JSON.parse(p.query);

			if (typeof(p.sort) === "string")
				p.sort = p.sort.split(/[,\s]+/);

			if (typeof(p.fields) === "string")
				p.fields = p.fields.split(/[,\s]+/);

			if (typeof(p.excludeFields) === "string")
				p.excludeFields = p.excludeFields.split(/[,\s]+/);

			if (typeof(p.populate) === "string")
				p.populate = p.populate.split(/[,\s]+/);

			if (typeof(p.searchFields) === "string")
				p.searchFields = p.searchFields.split(/[,\s]+/);

			if (ctx.action.name.endsWith(".list")) {
				// Default `pageSize`
				if (!p.pageSize)
					p.pageSize = this.settings.pageSize;

				// Default `page`
				if (!p.page)
					p.page = 1;

				// Limit the `pageSize`
				if (this.settings.maxPageSize > 0 && p.pageSize > this.settings.maxPageSize)
					p.pageSize = this.settings.maxPageSize;

				// Calculate the limit & offset from page & pageSize
				p.limit = p.pageSize;
				p.offset = (p.page - 1) * p.pageSize;
			}
			// Limit the `limit`
			if (this.settings.maxLimit > 0 && p.limit > this.settings.maxLimit)
				p.limit = this.settings.maxLimit;

			return p;
		},

		/**
		 * Get entity(ies) by ID(s).
		 *
		 * @methods
		 * @param {any|Array<any>} id - ID or IDs.
		 * @param {Boolean?} decoding - Need to decode IDs.
		 * @returns {Object|Array<Object>} Found entity(ies).
		 */
		getById(id, decoding) {
			return Promise.resolve()
				.then(() => {
					if (_.isArray(id)) {
						return this.adapter.findByIds(decoding ? id.map(id => this.decodeID(id)) : id);
					} else {
						return this.adapter.findById(decoding ? this.decodeID(id) : id);
					}
				});
		},

		/**
		 * Call before entity lifecycle events
		 *
		 * @methods
		 * @param {String} type
		 * @param {Object} entity
		 * @param {Context} ctx
		 * @returns {Promise}
		 */
		beforeEntityChange(type, entity, ctx) {
			const eventName = `beforeEntity${_.capitalize(type)}`;
			if (this.schema[eventName] == null) {
				return Promise.resolve(entity);
			}
			return Promise.resolve(this.schema[eventName].call(this, entity, ctx));
		},

		/**
		 * Clear the cache & call entity lifecycle events
		 *
		 * @methods
		 * @param {String} type
		 * @param {Object|Array<Object>|Number} docTransformed
		 * @param {Object|Array<Object>|Number} docRaw
		 * @param {Context} ctx
		 * @returns {Promise}
		 */
		entityChanged(type, docTransformed, ctx, docRaw) {
			return this.clearCache().then(() => {
				const eventName = `entity${_.capitalize(type)}`;
				if (this.schema[eventName] != null) {
					return this.schema[eventName].call(this, docTransformed, ctx, docRaw);
				}
			});
		},

		/**
		 * Clear cached entities
		 *
		 * @methods
		 * @returns {Promise}
		 */
		clearCache() {
			this.broker[this.settings.cacheCleanEventType](`cache.clean.${this.fullName}`);
			if (this.broker.cacher)
				return this.broker.cacher.clean(`${this.fullName}.**`);
			return Promise.resolve();
		},

		/**
		 * Transform the fetched documents
		 * @methods
		 * @param {Context} ctx
		 * @param {Object} 	params
		 * @param {Array|Object} docs
		 * @returns {Array|Object}
		 */
		transformDocuments(ctx, params, docs) {
			let isDoc = false;
			if (!Array.isArray(docs)) {
				if (_.isObject(docs)) {
					isDoc = true;
					docs = [docs];
				}
				else
					return Promise.resolve(docs);
			}

			return Promise.resolve(docs)

				// Convert entity to JS object
				.then(docs => Promise.all(docs.map(doc => this.adapter.entityToObject(doc, ctx))))

				// Apply idField
				.then(docs => docs.map(doc => this.adapter.afterRetrieveTransformID(doc, this.settings.idField)))
				// Encode IDs
				.then(docs => docs.map(doc => {
					doc[this.settings.idField] = this.encodeID(doc[this.settings.idField]);
					return doc;
				}))
				// Populate
				.then(json => (ctx && params.populate) ? this.populateDocs(ctx, json, params.populate) : json)

			// TODO onTransformHook

				// Filter fields
				.then(json => {
					if (ctx && params.fields) {
						const fields = _.isString(params.fields)
							// Compatibility with < 0.4
							/* istanbul ignore next */
							? params.fields.split(/\s+/)
							: params.fields;
						// Authorize the requested fields
						const authFields = this.authorizeFields(fields);

						return json.map(item => this.filterFields(item, authFields));
					} else {
						return json.map(item => this.filterFields(item, this.settings.fields));
					}
				})

				// Filter excludeFields
				.then(json => {
					const askedExcludeFields = (ctx && params.excludeFields)
						? _.isString(params.excludeFields)
							? params.excludeFields.split(/\s+/)
							: params.excludeFields
						: [];
					const excludeFields = askedExcludeFields.concat(this.settings.excludeFields || []);

					if (Array.isArray(excludeFields) && excludeFields.length > 0) {
						return json.map(doc => {
							return this._excludeFields(doc, excludeFields);
						});
					} else {
						return json;
					}
				})

				// Return
				.then(json => isDoc ? json[0] : json);
		},

		/**
		 * Filter fields in the entity object
		 *
		 * @param {Object} 	doc
		 * @param {Array<String>} 	fields	Filter properties of model.
		 * @returns	{Object}
		 */
		filterFields(doc, fields) {
			// Apply field filter (support nested paths)
			if (Array.isArray(fields)) {
				let res = {};
				fields.forEach(n => {
					const v = _.get(doc, n);
					if (v !== undefined)
						_.set(res, n, v);
				});
				return res;
			}

			return doc;
		},

		/**
		 * Exclude fields in the entity object
		 *
		 * @param {Object} 	doc
		 * @param {Array<String>} 	fields	Exclude properties of model.
		 * @returns	{Object}
		 */
		excludeFields(doc, fields) {
			if (Array.isArray(fields) && fields.length > 0) {
				return this._excludeFields(doc, fields);
			}

			return doc;
		},

		/**
		 * Exclude fields in the entity object. Internal use only, must ensure `fields` is an Array
		 */
		_excludeFields(doc, fields) {
			const res = _.cloneDeep(doc);
			fields.forEach(field => {
				_.unset(res, field);
			});
			return res;
		},

		/**
		 * Authorize the required field list. Remove fields which is not exist in the `this.settings.fields`
		 *
		 * @param {Array} askedFields
		 * @returns {Array}
		 */
		authorizeFields(askedFields) {
			if (this.settings.fields && this.settings.fields.length > 0) {
				let allowedFields = [];
				if (Array.isArray(askedFields) && askedFields.length > 0) {
					askedFields.forEach(askedField => {
						if (this.settings.fields.indexOf(askedField) !== -1) {
							allowedFields.push(askedField);
							return;
						}

						if (askedField.indexOf(".") !== -1) {
							let parts = askedField.split(".");
							while (parts.length > 1) {
								parts.pop();
								if (this.settings.fields.indexOf(parts.join(".")) !== -1) {
									allowedFields.push(askedField);
									return;
								}
							}
						}

						let nestedFields = this.settings.fields.filter(settingField => settingField.startsWith(askedField + "."));
						if (nestedFields.length > 0) {
							allowedFields = allowedFields.concat(nestedFields);
						}
					});
					//return _.intersection(f, this.settings.fields);
				}
				return allowedFields;
			}

			return askedFields;
		},

		/**
		 * Populate documents.
		 *
		 * @param {Context} 		ctx
		 * @param {Array|Object} 	docs
		 * @param {Array?}			populateFields
		 * @returns	{Promise}
		 */
		populateDocs(ctx, docs, populateFields) {
			if (!this.settings.populates || !Array.isArray(populateFields) || populateFields.length == 0)
				return Promise.resolve(docs);

			if (docs == null || !_.isObject(docs) && !Array.isArray(docs))
				return Promise.resolve(docs);

			const settingPopulateFields = Object.keys(this.settings.populates);

			/* Group populateFields by populatesFields for deep population.
			(e.g. if "post" in populates and populateFields = ["post.author", "post.reviewer", "otherField"])
			then they would be grouped together: { post: ["post.author", "post.reviewer"], otherField:["otherField"]}
			*/
			const groupedPopulateFields = populateFields.reduce((obj, populateField) => {
				const settingPopulateField = settingPopulateFields.find(settingPopulateField => settingPopulateField === populateField || populateField.startsWith(settingPopulateField + "."));
				if (settingPopulateField != null) {
					if (obj[settingPopulateField] == null) {
						obj[settingPopulateField] = [populateField];
					} else {
						obj[settingPopulateField].push(populateField);
					}
				}
				return obj;
			}, {});

			let promises = [];
			for (const populatesField of settingPopulateFields) {
				let rule = this.settings.populates[populatesField];
				if (groupedPopulateFields[populatesField] == null)
					continue; // skip

				// if the rule is a function, save as a custom handler
				if (_.isFunction(rule)) {
					rule = {
						handler: Promise.method(rule)
					};
				}

				// If the rule is string, convert to object
				if (_.isString(rule)) {
					rule = {
						action: rule
					};
				}

				if (rule.field === undefined) rule.field = populatesField;

				let arr = Array.isArray(docs) ? docs : [docs];

				// Collect IDs from field of docs (flatten, compact & unique list)
				let idList = _.uniq(_.flattenDeep(_.compact(arr.map(doc => _.get(doc, rule.field)))));
				// Replace the received models according to IDs in the original docs
				const resultTransform = (populatedDocs) => {
					arr.forEach(doc => {
						let id = _.get(doc, rule.field);
						if (_.isArray(id)) {
							let models = _.compact(id.map(id => populatedDocs[id]));
							_.set(doc, populatesField, models);
						} else {
							_.set(doc, populatesField, populatedDocs[id]);
						}
					});
				};

				if (rule.handler) {
					promises.push(rule.handler.call(this, idList, arr, rule, ctx));
				} else if (idList.length > 0) {
					// Call the target action & collect the promises
					const params = Object.assign({
						id: idList,
						mapping: true,
						populate: [
							// Transform "post.author" into "author" to pass to next populating service
							...groupedPopulateFields[populatesField]
								.map((populateField)=>populateField.slice(populatesField.length + 1)) //+1 to also remove any leading "."
								.filter(field=>field!==""),
							...(rule.populate ? rule.populate : [])
						]
					}, rule.params || {});

					if (params.populate.length === 0 ) {delete params.populate;}

					promises.push(ctx.call(rule.action, params).then(resultTransform));
				}
			}

			return Promise.all(promises).then(() => docs);
		},

		/**
		 * Validate an entity by validator.
		 * @methods
		 * @param {Object} entity
		 * @returns {Promise}
		 */
		validateEntity(entity) {
			if (!_.isFunction(this.settings.entityValidator))
				return Promise.resolve(entity);

			let entities = Array.isArray(entity) ? entity : [entity];
			return Promise.all(entities.map(entity => this.settings.entityValidator.call(this, entity))).then(() => entity);
		},

		/**
		 * Encode ID of entity.
		 *
		 * @methods
		 * @param {any} id
		 * @returns {any}
		 */
		encodeID(id) {
			return id;
		},

		/**
		 * Decode ID of entity.
		 *
		 * @methods
		 * @param {any} id
		 * @returns {any}
		 */
		decodeID(id) {
			return id;
		},

		/**
		 * Find entities by query.
		 *
		 * @methods
		 *
		 * @param {Context} ctx - Context instance.
		 * @param {Object?} params - Parameters.
		 *
		 * @returns {Array<Object>} List of found entities.
		 */
		_find(ctx, params) {
			return this.adapter.find(params)
				.then(docs => this.transformDocuments(ctx, params, docs));
		},

		/**
		 * Get count of entities by query.
		 *
		 * @methods
		 *
		 * @param {Context} ctx - Context instance.
		 * @param {Object?} params - Parameters.
		 *
		 * @returns {Number} Count of found entities.
		 */
		_count(ctx, params) {
			// Remove pagination params
			if (params && params.limit)
				params.limit = null;
			if (params && params.offset)
				params.offset = null;
			return this.adapter.count(params);
		},

		/**
		 * List entities by filters and pagination results.
		 *
		 * @methods
		 *
		 * @param {Context} ctx - Context instance.
		 * @param {Object?} params - Parameters.
		 *
		 * @returns {Object} List of found entities and count.
		 */
		_list(ctx, params) {
			let countParams = Object.assign({}, params);
			// Remove pagination params
			if (countParams && countParams.limit)
				countParams.limit = null;
			if (countParams && countParams.offset)
				countParams.offset = null;
			if (params.limit == null) {
				if (this.settings.limit > 0 && params.pageSize > this.settings.limit)
					params.limit = this.settings.limit;
				else
					params.limit = params.pageSize;
			}
			return Promise.all([
				// Get rows
				this.adapter.find(params),
				// Get count of all rows
				this.adapter.count(countParams)
			]).then(res => {
				return this.transformDocuments(ctx, params, res[0])
					.then(docs => {
						return {
							// Rows
							rows: docs,
							// Total rows
							total: res[1],
							// Page
							page: params.page,
							// Page size
							pageSize: params.pageSize,
							// Total pages
							totalPages: Math.floor((res[1] + params.pageSize - 1) / params.pageSize)
						};
					});
			});
		},

		/**
		 * Create a new entity.
		 *
		 * @methods
		 *
		 * @param {Context} ctx - Context instance.
		 * @param {Object?} params - Parameters.
		 *
		 * @returns {Object} Saved entity.
		 */
		_create(ctx, params) {
			let entity = params;
			return this.beforeEntityChange("create", entity, ctx)
				.then((entity)=>this.validateEntity(entity))
				// Apply idField
<<<<<<< HEAD
				.then(entity => this.adapter.beforeSaveTransformID(entity, this.settings.idField))
				.then(entity => this.adapter.insert(entity))
				.then(doc => {
					return this.transformDocuments(ctx, {}, doc)
						.then(json => this.entityChanged("created", json, ctx, doc).then(() => json));
				});
=======
				.then(entity =>
					this.adapter.beforeSaveTransformID(entity, this.settings.idField)
				)
				.then(entity =>
					this.adapter.insert(entity)
				)
				.then(doc => this.transformDocuments(ctx, {}, doc))
				.then(json => this.entityChanged("created", json, ctx).then(() => json));
>>>>>>> 45a84ac2
		},

		/**
		 * Create many new entities.
		 *
		 * @methods
		 *
		 * @param {Context} ctx - Context instance.
		 * @param {Object?} params - Parameters.
		 *
		 * @returns {Object|Array.<Object>} Saved entity(ies).
		 */
		_insert(ctx, params) {
			return Promise.resolve()
				.then(() => {
					if (Array.isArray(params.entities)) {
						return Promise.all(params.entities.map(entity => this.beforeEntityChange("create", entity, ctx)))
							.then(entities=>this.validateEntity(entities))
							// Apply idField
							.then(entities => {
								if (this.settings.idField === "_id")
									return entities;
								return entities.map(entity => this.adapter.beforeSaveTransformID(entity, this.settings.idField));
							})
							.then(entities => this.adapter.insertMany(entities));
					}
					else if (params.entity) {
						return this.beforeEntityChange("create", params.entity, ctx)
							.then(entity=>this.validateEntity(entity))
							// Apply idField
							.then(entity => this.adapter.beforeSaveTransformID(entity, this.settings.idField))
							.then(entity => this.adapter.insert(entity));
					}
					return Promise.reject(new MoleculerClientError("Invalid request! The 'params' must contain 'entity' or 'entities'!", 400));
				})
				.then(docs => {
					return this.transformDocuments(ctx, {}, docs)
						.then(json => this.entityChanged("created", json, ctx, docs).then(() => json));
				});
		},

		/**
		 * Get entity by ID.
		 *
		 * @methods
		 *
		 * @param {Context} ctx - Context instance.
		 * @param {Object?} params - Parameters.
		 *
		 * @returns {Object|Array<Object>} Found entity(ies).
		 *
		 * @throws {EntityNotFoundError} - 404 Entity not found
		 */
		_get(ctx, params) {
			let id = params.id;
			let origDoc;
			let shouldMapping = params.mapping === true;
			return this.getById(id, true)
				.then(doc => {
					if (!doc)
						return Promise.reject(new EntityNotFoundError(id));

					if (shouldMapping)
						origDoc = _.isArray(doc) ? doc.map(d => _.cloneDeep(d)) : _.cloneDeep(doc);
					else
						origDoc = doc;

					return this.transformDocuments(ctx, params, doc);
				})
				.then(json => {
					if (params.mapping !== true) return json;

					let res = {};
					if (_.isArray(json)) {
						json.forEach((doc, i) => {
							const id = this.encodeID(this.adapter.afterRetrieveTransformID(origDoc[i], this.settings.idField)[this.settings.idField]);
							res[id] = doc;
						});
					} else if (_.isObject(json)) {
						const id = this.encodeID(this.adapter.afterRetrieveTransformID(origDoc, this.settings.idField)[this.settings.idField]);
						res[id] = json;
					}
					return res;
				});
		},

		/**
		 * Update an entity by ID.
		 * > After update, clear the cache & call lifecycle events.
		 *
		 * @methods
		 *
		 * @param {Context} ctx - Context instance.
		 * @param {Object?} params - Parameters.
		 * @returns {Object} Updated entity.
		 *
		 * @throws {EntityNotFoundError} - 404 Entity not found
		 */
		_update(ctx, params) {
			let id;
<<<<<<< HEAD
			let sets = {};
			// Convert fields from params to "$set" update object
			Object.keys(params).forEach(prop => {
				if (prop === "id" || prop === this.settings.idField)
					id = this.decodeID(params[prop]);
				else
					sets[prop] = params[prop];
			});
=======
>>>>>>> 45a84ac2

			return Promise.resolve()
				.then(()=>this.beforeEntityChange("update", params, ctx))
				.then((params)=>{
					let sets = {};
					// Convert fields from params to "$set" update object
					Object.keys(params).forEach(prop => {
						if (prop == "id" || prop == this.settings.idField)
							id = this.decodeID(params[prop]);
						else
							sets[prop] = params[prop];
					});

					if (this.settings.useDotNotation)
						sets = flatten(sets, { safe: true });

					return sets;
				})
				.then((sets)=>this.adapter.updateById(id, { "$set": sets }))
				.then(doc => {
					if (!doc)
						return Promise.reject(new EntityNotFoundError(id));
					return this.transformDocuments(ctx, {}, doc)
						.then(json => this.entityChanged("updated", json, ctx, doc).then(() => json));
				});
		},

		/**
		 * Remove an entity by ID.
		 *
		 * @methods
		 *
		 * @param {Context} ctx - Context instance.
		 * @param {Object?} params - Parameters.
		 *
		 * @throws {EntityNotFoundError} - 404 Entity not found
		 */
		_remove(ctx, params) {
			const id = this.decodeID(params.id);
			return Promise.resolve()
				.then(()=>this.beforeEntityChange("remove", params, ctx))
				.then(()=>this.adapter.removeById(id))
				.then(doc => {
					if (!doc)
						return Promise.reject(new EntityNotFoundError(params.id));
					return this.transformDocuments(ctx, {}, doc)
						.then(json => this.entityChanged("removed", json, ctx, doc).then(() => json));
				});
		}
	},

	/**
	 * Service created lifecycle event handler
	 */
	created() {
		// Compatibility with < 0.4
		if (_.isString(this.settings.fields)) {
			this.settings.fields = this.settings.fields.split(/\s+/);
		}

		if (_.isString(this.settings.excludeFields)) {
			this.settings.excludeFields = this.settings.excludeFields.split(/\s+/);
		}

		if (!this.schema.adapter)
			this.adapter = new MemoryAdapter();
		else
			this.adapter = this.schema.adapter;

		this.adapter.init(this.broker, this);

		// Transform entity validation schema to checker function
		if (this.broker.validator && _.isObject(this.settings.entityValidator) && !_.isFunction(this.settings.entityValidator)) {
			const check = this.broker.validator.compile(this.settings.entityValidator);
			this.settings.entityValidator = async entity => {
				let res = check(entity);
				if (check.async === true || (res.then) instanceof Function) res = await res;
				if (res === true)
					return Promise.resolve();
				else
					return Promise.reject(new ValidationError("Entity validation error!", null, res));
			};
		}

	},

	/**
	 * Service started lifecycle event handler
	 */
	started() {
		if (this.adapter) {
			return new Promise(resolve => {
				let connecting = () => {
					this.connect().then(resolve).catch(err => {
						this.logger.error("Connection error!", err);
						setTimeout(() => {
							this.logger.warn("Reconnecting...");
							connecting();
						}, 1000);
					});
				};

				connecting();
			});
		}

		/* istanbul ignore next */
		return Promise.reject(new Error("Please set the store adapter in schema!"));
	},

	/**
	 * Service stopped lifecycle event handler
	 */
	stopped() {
		if (this.adapter)
			return this.disconnect();
	},

	// Export Memory Adapter class
	MemoryAdapter
};<|MERGE_RESOLUTION|>--- conflicted
+++ resolved
@@ -900,23 +900,16 @@
 			return this.beforeEntityChange("create", entity, ctx)
 				.then((entity)=>this.validateEntity(entity))
 				// Apply idField
-<<<<<<< HEAD
-				.then(entity => this.adapter.beforeSaveTransformID(entity, this.settings.idField))
-				.then(entity => this.adapter.insert(entity))
-				.then(doc => {
-					return this.transformDocuments(ctx, {}, doc)
-						.then(json => this.entityChanged("created", json, ctx, doc).then(() => json));
-				});
-=======
 				.then(entity =>
 					this.adapter.beforeSaveTransformID(entity, this.settings.idField)
 				)
 				.then(entity =>
 					this.adapter.insert(entity)
 				)
-				.then(doc => this.transformDocuments(ctx, {}, doc))
-				.then(json => this.entityChanged("created", json, ctx).then(() => json));
->>>>>>> 45a84ac2
+				.then(doc => {
+					return this.transformDocuments(ctx, {}, doc)
+						.then(json => this.entityChanged("created", json, ctx, doc).then(() => json));
+				});
 		},
 
 		/**
@@ -1017,17 +1010,6 @@
 		 */
 		_update(ctx, params) {
 			let id;
-<<<<<<< HEAD
-			let sets = {};
-			// Convert fields from params to "$set" update object
-			Object.keys(params).forEach(prop => {
-				if (prop === "id" || prop === this.settings.idField)
-					id = this.decodeID(params[prop]);
-				else
-					sets[prop] = params[prop];
-			});
-=======
->>>>>>> 45a84ac2
 
 			return Promise.resolve()
 				.then(()=>this.beforeEntityChange("update", params, ctx))
@@ -1035,7 +1017,7 @@
 					let sets = {};
 					// Convert fields from params to "$set" update object
 					Object.keys(params).forEach(prop => {
-						if (prop == "id" || prop == this.settings.idField)
+						if (prop === "id" || prop === this.settings.idField)
 							id = this.decodeID(params[prop]);
 						else
 							sets[prop] = params[prop];
