"use strict";

const { ServiceBroker } = require("moleculer");

jest.mock("sequelize");

const model = {
	sync: jest.fn(() => Promise.resolve()),
	findAll: jest.fn(() => Promise.resolve()),
	count: jest.fn(() => Promise.resolve()),
	findOne: jest.fn(() => Promise.resolve()),
	findByPk: jest.fn(() => Promise.resolve()),
	create: jest.fn(() => Promise.resolve()),
	bulkCreate: jest.fn(() => Promise.resolve()),
	update: jest.fn(() => Promise.resolve([1, 2])),
	destroy: jest.fn(() => Promise.resolve()),
};

const db = {
	authenticate: jest.fn(() => Promise.resolve()),
	define: jest.fn(() => model),
	close: jest.fn(() => Promise.resolve()),
};

let Sequelize = require("sequelize");
const Op = Sequelize.Op;

Sequelize.mockImplementation(() => db);

const SequelizeAdapter = require("../../src");

function protectReject(err) {
	if (err && err.stack) {
		console.error(err);
		console.error(err.stack);
	}
	expect(err).toBe(true);
}

const fakeModel = {
	name: "posts",
	define: {
		a: 5
	},
	options: {
		b: 10
	}
};
const initiatedModel = {
	attributes: {}
};


let fakeConn = Promise.resolve();
fakeConn.connection = {
	on: jest.fn(),
	close: jest.fn()
};

describe("Test SequelizeAdapter", () => {

	beforeEach(() => {
		Sequelize.mockClear();
		db.authenticate.mockClear();
		db.define.mockClear();
		model.sync.mockClear();
	});

	describe("model definition as description", () => {
		const opts = {
			dialect: "sqlite"
		};
		const adapter = new SequelizeAdapter(opts);

		const broker = new ServiceBroker({ logger: false });
		const service = broker.createService({
			name: "store",
			model: fakeModel
		});

		beforeEach(() => {
			adapter.init(broker, service);
		});

		it("should be created", () => {
			expect(adapter).toBeDefined();
			expect(adapter.opts).toEqual([opts]);
			expect(adapter.init).toBeDefined();
			expect(adapter.connect).toBeDefined();
			expect(adapter.disconnect).toBeDefined();
			expect(adapter.find).toBeDefined();
			expect(adapter.findOne).toBeDefined();
			expect(adapter.findById).toBeDefined();
			expect(adapter.findByIds).toBeDefined();
			expect(adapter.count).toBeDefined();
			expect(adapter.insert).toBeDefined();
			expect(adapter.insertMany).toBeDefined();
			expect(adapter.updateMany).toBeDefined();
			expect(adapter.updateById).toBeDefined();
			expect(adapter.removeMany).toBeDefined();
			expect(adapter.removeById).toBeDefined();
			expect(adapter.clear).toBeDefined();
			expect(adapter.beforeSaveTransformID).toBeInstanceOf(Function);
			expect(adapter.afterRetrieveTransformID).toBeInstanceOf(Function);
		});

		it("call init", () => {
			expect(adapter.broker).toBe(broker);
			expect(adapter.service).toBe(service);
		});


		it("call connect with uri", () => {
			return adapter.connect().catch(protectReject).then(() => {
				expect(Sequelize).toHaveBeenCalledTimes(1);
				expect(Sequelize).toHaveBeenCalledWith(opts);

				expect(adapter.db).toBe(db);
				expect(adapter.db.authenticate).toHaveBeenCalledTimes(1);
				expect(adapter.db.define).toHaveBeenCalledTimes(1);
				expect(adapter.db.define).toHaveBeenCalledWith(fakeModel.name, fakeModel.define, fakeModel.options);

				expect(adapter.model).toBe(model);
				expect(adapter.service.model).toBe(model);

				expect(adapter.model.sync).toHaveBeenCalledTimes(1);

			});
		});

		it("call disconnect", () => {
			adapter.db.close.mockClear();

			return adapter.disconnect().catch(protectReject).then(() => {
				expect(adapter.db.close).toHaveBeenCalledTimes(1);
			});
		});


		describe("Test createCursor", () => {

			it("call without params", () => {
				adapter.model.findAll.mockClear();
				adapter.createCursor();
				expect(adapter.model.findAll).toHaveBeenCalledTimes(1);
				expect(adapter.model.findAll).toHaveBeenCalledWith();
			});

			it("call without params as counting", () => {
				adapter.model.findAll.mockClear();
				adapter.createCursor(null, true);
				expect(adapter.model.count).toHaveBeenCalledTimes(1);
				expect(adapter.model.count).toHaveBeenCalledWith();
			});

			it("call with query", () => {
				adapter.model.findAll.mockClear();
				let query = {};
				adapter.createCursor({ query });
				expect(adapter.model.findAll).toHaveBeenCalledTimes(1);
				expect(adapter.model.findAll).toHaveBeenCalledWith({ where: query });
			});

			it("call with query & counting", () => {
				adapter.model.count.mockClear();
				let query = {};
				adapter.createCursor({ query }, true);
				expect(adapter.model.count).toHaveBeenCalledTimes(1);
				expect(adapter.model.count).toHaveBeenCalledWith({ where: query });
			});

			it("call with sort string", () => {
				adapter.model.findAll.mockClear();
				let query = {};
				adapter.createCursor({ query, sort: "-votes title" });
				expect(adapter.model.findAll).toHaveBeenCalledTimes(1);
				expect(adapter.model.findAll).toHaveBeenCalledWith({
					where: query,
					order: [["votes", "DESC"], ["title", "ASC"]]
				});
			});

			it("call with sort array", () => {
				adapter.model.findAll.mockClear();
				let query = {};
				adapter.createCursor({ query, sort: ["createdAt", "title"] });
				expect(adapter.model.findAll).toHaveBeenCalledTimes(1);
				expect(adapter.model.findAll).toHaveBeenCalledWith({
					where: query,
					order: [["createdAt", "ASC"], ["title", "ASC"]]
				});
			});

			it("call with sort object", () => {
				adapter.model.findAll.mockClear();
				let query = {};
				adapter.createCursor({ query, sort: { createdAt: 1, title: -1 } });
				expect(adapter.model.findAll).toHaveBeenCalledTimes(1);
				expect(adapter.model.findAll).toHaveBeenCalledWith({
					where: query,
					order: [["createdAt", "ASC"], ["title", "DESC"]]
				});
			});

			it("call with limit & offset", () => {
				adapter.model.findAll.mockClear();
				adapter.createCursor({ limit: 5, offset: 10 });
				expect(adapter.model.findAll).toHaveBeenCalledTimes(1);
				expect(adapter.model.findAll).toHaveBeenCalledWith({
					offset: 10,
					limit: 5,
					where: {}
				});
			});

			it("call with full-text search", () => {
				adapter.model.findAll.mockClear();
<<<<<<< HEAD
				adapter.createCursor({
					query: { status: 1 },
					search: "walter", 
					searchFields: ["title", "content"]
				});
=======
				adapter.createCursor({ search: "walter", searchFields: ["title", "content"] });
>>>>>>> 34d32375
				expect(adapter.model.findAll).toHaveBeenCalledTimes(1);
				expect(adapter.model.findAll).toHaveBeenCalledWith({
					where: {
						status: 1,
						[Op.or]: [
							{
								title: {
									[Op.like]: "%walter%"
								}
							},
							{
								content: {
									[Op.like]: "%walter%"
								}
							}
						]
					}
				});
			});

		});


		it("call find", () => {
			adapter.createCursor = jest.fn(() => Promise.resolve());

			let params = {};
			return adapter.find(params).catch(protectReject).then(() => {
				expect(adapter.createCursor).toHaveBeenCalledTimes(1);
				expect(adapter.createCursor).toHaveBeenCalledWith(params);
			});
		});

		it("call findOne", () => {
			adapter.model.findOne.mockClear();
			let age = { age: 25 };

			return adapter.findOne(age).catch(protectReject).then(() => {
				expect(adapter.model.findOne).toHaveBeenCalledTimes(1);
				expect(adapter.model.findOne).toHaveBeenCalledWith(age);
			});
		});

		it("call findByPk", () => {
			adapter.model.findByPk.mockClear();

			return adapter.findById(5).catch(protectReject).then(() => {
				expect(adapter.model.findByPk).toHaveBeenCalledTimes(1);
				expect(adapter.model.findByPk).toHaveBeenCalledWith(5);
			});
		});

		it("call findByIds", () => {
			adapter.model.findAll.mockClear();

			return adapter.findByIds([5]).catch(protectReject).then(() => {
				expect(adapter.model.findAll).toHaveBeenCalledTimes(1);
				expect(adapter.model.findAll).toHaveBeenCalledWith({ "where": { "id": { [Op.in]: [5] } } });
			});
		});

		it("call count", () => {
			adapter.createCursor = jest.fn(() => Promise.resolve());

			let params = {};
			return adapter.count(params).catch(protectReject).then(() => {
				expect(adapter.createCursor).toHaveBeenCalledTimes(1);
				expect(adapter.createCursor).toHaveBeenCalledWith(params, true);
			});
		});

		it("call insert", () => {
			let entity = {};
			return adapter.insert(entity).catch(protectReject).then(() => {
				expect(adapter.model.create).toHaveBeenCalledTimes(1);
				expect(adapter.model.create).toHaveBeenCalledWith(entity);
			});
		});

		it("call inserts", () => {
			adapter.model.create.mockClear();
			let entities = [{ name: "John" }, { name: "Jane" }];

			return adapter.insertMany(entities).catch(protectReject).then(() => {
				expect(adapter.model.bulkCreate).toHaveBeenCalledTimes(1);
				expect(adapter.model.bulkCreate).toHaveBeenCalledWith(entities, { returning: true });
			});
		});

		it("call updateMany", () => {
			let where = {};
			let update = {};

			return adapter.updateMany(where, update).catch(protectReject).then(res => {
				expect(res).toBe(1);
				expect(adapter.model.update).toHaveBeenCalledTimes(1);
				expect(adapter.model.update).toHaveBeenCalledWith(update, { where });
			});
		});

		it("call updateById", () => {
			let updateCB = jest.fn();
			adapter.findById = jest.fn(() => Promise.resolve({
				update: updateCB
			}));

			let update = {
				$set: { title: "Test" }
			};
			return adapter.updateById(5, update).catch(protectReject).then(() => {
				expect(adapter.findById).toHaveBeenCalledTimes(1);
				expect(adapter.findById).toHaveBeenCalledWith(5);

				expect(updateCB).toHaveBeenCalledTimes(1);
				expect(updateCB).toHaveBeenCalledWith(update["$set"]);
			});
		});

		it("call destroy", () => {
			let where = {};

			return adapter.removeMany(where).catch(protectReject).then(() => {
				expect(adapter.model.destroy).toHaveBeenCalledTimes(1);
				expect(adapter.model.destroy).toHaveBeenCalledWith({ where });
			});
		});

		it("call entity.destroy", () => {
			let destroyCB = jest.fn(() => Promise.resolve());
			adapter.findById = jest.fn(() => Promise.resolve({
				id: 2,
				destroy: destroyCB
			}));
			return adapter.removeById(5).catch(protectReject).then(res => {
				expect(res.id).toBe(2);
				expect(adapter.findById).toHaveBeenCalledTimes(1);
				expect(adapter.findById).toHaveBeenCalledWith(5);

				expect(destroyCB).toHaveBeenCalledTimes(1);
			});
		});

		it("call clear", () => {
			adapter.model.destroy.mockClear();
			return adapter.clear().catch(protectReject).then(() => {
				expect(adapter.model.destroy).toHaveBeenCalledTimes(1);
				expect(adapter.model.destroy).toHaveBeenCalledWith({ where: {} });
			});
		});

		it("call doc.toJSON", () => {
			let doc = {
				get: jest.fn()
			};
			adapter.entityToObject(doc);
			expect(doc.get).toHaveBeenCalledTimes(1);
			expect(doc.get).toHaveBeenCalledWith({ plain: true });
		});


		it("should transform idField into _id", () => {
			let entry = {
				myID: "123456789",
				title: "My first post"
			};
			let idField = "myID";
			let res = adapter.beforeSaveTransformID(entry, idField);
			expect(res).toEqual(entry);
		});

		it("should transform _id into idField", () => {
			let entry = {
				_id: "123456789",
				title: "My first post"
			};
			let idField = "myID";
			let res = adapter.afterRetrieveTransformID(entry, idField);
			expect(res).toEqual(entry);
		});
	});

	describe("model passed as an initiated model ", () => {
		const opts = {
			dialect: "sqlite"
		};
		const adapter = new SequelizeAdapter(opts);

		const broker = new ServiceBroker({ logger: false });
		const service = broker.createService({
			name: "store",
			model: initiatedModel
		});
		beforeEach(() => {
			adapter.init(broker, service);
		});

		it("do not call define if initiated model passed", () => {
			return adapter.connect().catch(protectReject).then(() => {
				expect(Sequelize).toHaveBeenCalledTimes(1);
				expect(Sequelize).toHaveBeenCalledWith(opts);
				expect(adapter.db).toBe(db);
				expect(adapter.db.authenticate).toHaveBeenCalledTimes(1);
				expect(adapter.db.define).toHaveBeenCalledTimes(0);
				expect(adapter.model).toBe(initiatedModel);
				expect(adapter.service.model).toBe(initiatedModel);
			});
		});
	});

	describe("options as sequelize instance", () => {
		const opts = new Sequelize({
			dialect: "sqlite"
		});
		const adapter = new SequelizeAdapter(opts);

		const broker = new ServiceBroker({ logger: false });
		const service = broker.createService({
			name: "store",
			model: initiatedModel
		});
		beforeEach(() => {
			adapter.init(broker, service);
		});

		it("do not call define if initiated model passed", () => {
			return adapter.connect().catch(protectReject).then(() => {
				expect(Sequelize).toHaveBeenCalledTimes(1);
				expect(Sequelize).toHaveBeenCalledWith(opts);
				expect(adapter.db).toBe(db);
				expect(adapter.db.authenticate).toHaveBeenCalledTimes(1);
				expect(adapter.db.define).toHaveBeenCalledTimes(0);
				expect(adapter.model).toBe(initiatedModel);
				expect(adapter.service.model).toBe(initiatedModel);
			});
		});
	});

	describe("noSync option set to true", () => {
		const opts = {
			dialect: "sqlite",
			noSync: true
		};
		const adapter = new SequelizeAdapter(opts);

		const broker = new ServiceBroker({ logger: false });
		const service = broker.createService({
			name: "store",
			model: fakeModel
		});
		beforeEach(() => {
			adapter.init(broker, service);
		});

		it("do not sync the model with database", () => {
			return adapter.connect().catch(protectReject).then(() => {
				expect(Sequelize).toHaveBeenCalledTimes(1);
				expect(Sequelize).toHaveBeenCalledWith(opts);
				expect(adapter.db).toBe(db);
				expect(adapter.db.authenticate).toHaveBeenCalledTimes(1);
				expect(adapter.db.define).toHaveBeenCalledTimes(1);
				expect(adapter.model).toBe(model);
				expect(adapter.service.model).toBe(model);

				expect(adapter.model.sync).toHaveBeenCalledTimes(0);
			});
		});
	});
});
<|MERGE_RESOLUTION|>--- conflicted
+++ resolved
@@ -215,15 +215,11 @@
 
 			it("call with full-text search", () => {
 				adapter.model.findAll.mockClear();
-<<<<<<< HEAD
 				adapter.createCursor({
 					query: { status: 1 },
 					search: "walter", 
 					searchFields: ["title", "content"]
 				});
-=======
-				adapter.createCursor({ search: "walter", searchFields: ["title", "content"] });
->>>>>>> 34d32375
 				expect(adapter.model.findAll).toHaveBeenCalledTimes(1);
 				expect(adapter.model.findAll).toHaveBeenCalledWith({
 					where: {
